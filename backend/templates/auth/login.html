{% extends "base.html" %}
{% block title %}{{ _("Sign in") }} - OpenDLP{% endblock %}
{% block content %}
    <div class="govuk-grid-row">
        <div class="govuk-grid-column-two-thirds">
            <h1 class="govuk-heading-xl">{{ _("Sign in") }}</h1>
            <form method="POST" novalidate>
                {{ form.hidden_tag() }}
                <div class="govuk-form-group{% if form.email.errors %} govuk-form-group--error{% endif %}">
                    {{ form.email.label(class="govuk-label govuk-label--m") }}
                    {% if form.email.description %}<div id="email-hint" class="govuk-hint">{{ form.email.description }}</div>{% endif %}
                    {% if form.email.errors %}
                        {% for error in form.email.errors %}
                            <p id="email-error" class="govuk-error-message">
                                <span class="govuk-visually-hidden">Error:</span> {{ error }}
                            </p>
                        {% endfor %}
                    {% endif %}
                    {{ form.email(class="govuk-input" + (" govuk-input--error" if form.email.errors else "") ,
                    aria_describedby=("email-hint" if form.email.description else "") + (" email-error" if form.email.errors else "")) }}
                </div>
                <div class="govuk-form-group{% if form.password.errors %} govuk-form-group--error{% endif %}">
                    {{ form.password.label(class="govuk-label govuk-label--m") }}
                    {% if form.password.errors %}
                        {% for error in form.password.errors %}
                            <p id="password-error" class="govuk-error-message">
                                <span class="govuk-visually-hidden">Error:</span> {{ error }}
                            </p>
                        {% endfor %}
                    {% endif %}
                    {{ form.password(class="govuk-input" + (" govuk-input--error" if form.password.errors else "") ,
                    aria_describedby=("password-error" if form.password.errors else "")) }}
                </div>
                <div class="govuk-checkboxes" data-module="govuk-checkboxes">
                    <div class="govuk-checkboxes__item">
                        {{ form.remember_me(class="govuk-checkboxes__input") }}
                        {{ form.remember_me.label(class="govuk-label govuk-checkboxes__label") }}
                    </div>
                </div>
                <button type="submit" class="govuk-button" data-module="govuk-button">{{ _("Sign in") }}</button>
            </form>
<<<<<<< HEAD

            <p class="govuk-body">
                <a href="{{ url_for('auth.forgot_password') }}" class="govuk-link">{{ _('Forgot your password?') }}</a>
            </p>

=======
>>>>>>> 28de74a6
            <div class="govuk-inset-text">
                {{ _("Don't have an account? You need an <strong>invite code</strong> to register.") }}
                <a href="{{ url_for('auth.register') }}" class="govuk-link">{{ _("Register here") }}</a>
            </div>
        </div>
    </div>
{% endblock %}<|MERGE_RESOLUTION|>--- conflicted
+++ resolved
@@ -39,14 +39,9 @@
                 </div>
                 <button type="submit" class="govuk-button" data-module="govuk-button">{{ _("Sign in") }}</button>
             </form>
-<<<<<<< HEAD
-
             <p class="govuk-body">
-                <a href="{{ url_for('auth.forgot_password') }}" class="govuk-link">{{ _('Forgot your password?') }}</a>
+                <a href="{{ url_for('auth.forgot_password') }}" class="govuk-link">{{ _("Forgot your password?") }}</a>
             </p>
-
-=======
->>>>>>> 28de74a6
             <div class="govuk-inset-text">
                 {{ _("Don't have an account? You need an <strong>invite code</strong> to register.") }}
                 <a href="{{ url_for('auth.register') }}" class="govuk-link">{{ _("Register here") }}</a>

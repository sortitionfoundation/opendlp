"""ABOUTME: Abstract repository interfaces for domain objects
ABOUTME: Defines repository contracts to abstract database operations from business logic"""

from __future__ import annotations

import abc
import uuid
from collections.abc import Iterable
from typing import Any

from opendlp.domain.assembly import Assembly, AssemblyGSheet, SelectionRunRecord
from opendlp.domain.password_reset import PasswordResetToken
from opendlp.domain.user_invites import UserInvite
from opendlp.domain.users import User, UserAssemblyRole


class AbstractRepository(abc.ABC):
    """Base repository interface providing common operations."""

    @abc.abstractmethod
    def add(self, item: Any) -> None:
        """Add an item to the repository."""
        raise NotImplementedError

    @abc.abstractmethod
    def get(self, item_id: uuid.UUID) -> Any | None:
        """Get an item by its ID."""
        raise NotImplementedError

    @abc.abstractmethod
    def all(self) -> Iterable[Any]:
        """Get all items in the repository."""
        raise NotImplementedError


class UserRepository(AbstractRepository):
    """Repository interface for User domain objects."""

    @abc.abstractmethod
    def filter(self, role: str | None = None, active: bool | None = None) -> Iterable[User]:
        """List users filtered by criteria."""
        raise NotImplementedError

    @abc.abstractmethod
    def filter_paginated(
        self,
        role: str | None = None,
        active: bool | None = None,
        search: str | None = None,
        limit: int = 20,
        offset: int = 0,
    ) -> tuple[list[User], int]:
        """List users filtered by criteria with pagination.

        Args:
            role: Filter by global role
            active: Filter by active status
            search: Search term for email, first_name, last_name (case-insensitive)
            limit: Maximum number of results to return
            offset: Number of results to skip

        Returns:
            Tuple of (users list, total count)
        """
        raise NotImplementedError

    @abc.abstractmethod
    def get_by_email(self, email: str) -> User | None:
        """Get a user by their email address."""
        raise NotImplementedError

    @abc.abstractmethod
    def get_users_for_assembly(self, assembly_id: uuid.UUID) -> Iterable[User]:
        """Get all users who have roles in the given assembly."""
        raise NotImplementedError

    @abc.abstractmethod
    def get_users_not_in_assembly(self, assembly_id: uuid.UUID) -> Iterable[User]:
        """Get all users who do NOT have any role in the given assembly."""
        raise NotImplementedError

    @abc.abstractmethod
    def search_users_not_in_assembly(self, assembly_id: uuid.UUID, search_term: str) -> Iterable[User]:
        """Search users not in assembly by email (prioritized) and display_name.

        Args:
            assembly_id: The assembly to exclude users from
            search_term: The search term to match against email and display_name (case-insensitive)

        Returns:
            List of matching users who do NOT have any role in the assembly, ordered by relevance
        """
        raise NotImplementedError

    @abc.abstractmethod
    def get_by_oauth_credentials(self, provider: str, oauth_id: str) -> User | None:
        """Get a user by their OAuth provider and ID."""
        raise NotImplementedError


class AssemblyRepository(AbstractRepository):
    """Repository interface for Assembly domain objects."""

    @abc.abstractmethod
    def get_active_assemblies(self) -> Iterable[Assembly]:
        """Get all assemblies that are currently active."""
        raise NotImplementedError

    @abc.abstractmethod
    def get_assemblies_for_user(self, user_id: uuid.UUID) -> Iterable[Assembly]:
        """Get all assemblies that a user has access to."""
        raise NotImplementedError

    @abc.abstractmethod
    def search_by_title(self, search_term: str) -> Iterable[Assembly]:
        """Search assemblies by title (case-insensitive partial match)."""
        raise NotImplementedError


class UserInviteRepository(AbstractRepository):
    """Repository interface for UserInvite domain objects."""

    @abc.abstractmethod
    def get_by_code(self, code: str) -> UserInvite | None:
        """Get an invite by its code."""
        raise NotImplementedError

    @abc.abstractmethod
    def get_valid_invites(self) -> Iterable[UserInvite]:
        """Get all invites that are valid (not expired and not used)."""
        raise NotImplementedError

    @abc.abstractmethod
    def get_invites_created_by(self, user_id: uuid.UUID) -> Iterable[UserInvite]:
        """Get all invites created by a specific user."""
        raise NotImplementedError

    @abc.abstractmethod
    def get_expired_invites(self) -> Iterable[UserInvite]:
        """Get all invites that have expired."""
        raise NotImplementedError

    @abc.abstractmethod
    def delete(self, item: UserInvite) -> None:
        """Delete an invite from the repository."""
        raise NotImplementedError


class UserAssemblyRoleRepository(AbstractRepository):
    """Repository interface for UserAssemblyRole domain objects."""

    @abc.abstractmethod
    def get_by_user_and_assembly(self, user_id: uuid.UUID, assembly_id: uuid.UUID) -> UserAssemblyRole | None:
        """Get a user's role for a specific assembly."""
        raise NotImplementedError

    @abc.abstractmethod
    def get_roles_for_user(self, user_id: uuid.UUID) -> Iterable[UserAssemblyRole]:
        """Get all assembly roles for a user."""
        raise NotImplementedError

    @abc.abstractmethod
    def get_roles_for_assembly(self, assembly_id: uuid.UUID) -> Iterable[UserAssemblyRole]:
        """Get all user roles for an assembly."""
        raise NotImplementedError

    @abc.abstractmethod
    def get_users_with_roles_for_assembly(self, assembly_id: uuid.UUID) -> list[tuple[User, UserAssemblyRole]]:
        """Get all users with their roles for a specific assembly.

        Returns a list of tuples containing (User, UserAssemblyRole) for all users with roles in the assembly.
        This should be implemented with a single SQL join query for efficiency.
        """
        raise NotImplementedError

    @abc.abstractmethod
    def remove_role(self, user_id: uuid.UUID, assembly_id: uuid.UUID) -> bool:
        """Remove a user's role from an assembly. Returns True if role was found and removed."""
        raise NotImplementedError


class AssemblyGSheetRepository(AbstractRepository):
    """Repository interface for AssemblyGSheet domain objects."""

    @abc.abstractmethod
    def get_by_assembly_id(self, assembly_id: uuid.UUID) -> AssemblyGSheet | None:
        """Get an AssemblyGSheet by its assembly ID."""
        raise NotImplementedError

    @abc.abstractmethod
    def delete(self, item: AssemblyGSheet) -> None:
        """Delete an AssemblyGSheet from the repository."""
        raise NotImplementedError


class SelectionRunRecordRepository(AbstractRepository):
    """Repository interface for SelectionRunRecord domain objects."""

    @abc.abstractmethod
    def get_by_task_id(self, task_id: uuid.UUID) -> SelectionRunRecord | None:
        """Get a SelectionRunRecord by its task ID."""
        raise NotImplementedError

    @abc.abstractmethod
    def get_by_assembly_id(self, assembly_id: uuid.UUID) -> Iterable[SelectionRunRecord]:
        """Get all SelectionRunRecords for a specific assembly."""
        raise NotImplementedError

    @abc.abstractmethod
    def get_latest_for_assembly(self, assembly_id: uuid.UUID) -> SelectionRunRecord | None:
        """Get the most recent SelectionRunRecord for an assembly."""
        raise NotImplementedError

    @abc.abstractmethod
    def get_running_tasks(self) -> Iterable[SelectionRunRecord]:
        """Get all currently running selection tasks."""
        raise NotImplementedError

<<<<<<< HEAD

class PasswordResetTokenRepository(AbstractRepository):
    """Repository interface for PasswordResetToken domain objects."""

    @abc.abstractmethod
    def get_by_token(self, token: str) -> PasswordResetToken | None:
        """Get a password reset token by its token string."""
        raise NotImplementedError

    @abc.abstractmethod
    def get_active_tokens_for_user(self, user_id: uuid.UUID) -> Iterable[PasswordResetToken]:
        """Get all active (not expired and not used) tokens for a user."""
        raise NotImplementedError

    @abc.abstractmethod
    def count_recent_requests(self, user_id: uuid.UUID, since: Any) -> int:
        """Count password reset requests for a user since a given datetime."""
        raise NotImplementedError

    @abc.abstractmethod
    def delete_old_tokens(self, before: Any) -> int:
        """Delete tokens created before a given datetime. Returns count deleted."""
        raise NotImplementedError

    @abc.abstractmethod
    def invalidate_user_tokens(self, user_id: uuid.UUID) -> int:
        """Mark all active tokens for a user as used. Returns count invalidated."""
        raise NotImplementedError

    @abc.abstractmethod
    def delete(self, item: PasswordResetToken) -> None:
        """Delete a token from the repository."""
=======
    @abc.abstractmethod
    def get_all_unfinished(self) -> list[SelectionRunRecord]:
        """Get all SelectionRunRecords that are PENDING or RUNNING."""
>>>>>>> df081457
        raise NotImplementedError<|MERGE_RESOLUTION|>--- conflicted
+++ resolved
@@ -216,7 +216,11 @@
         """Get all currently running selection tasks."""
         raise NotImplementedError
 
-<<<<<<< HEAD
+    @abc.abstractmethod
+    def get_all_unfinished(self) -> list[SelectionRunRecord]:
+        """Get all SelectionRunRecords that are PENDING or RUNNING."""
+        raise NotImplementedError
+
 
 class PasswordResetTokenRepository(AbstractRepository):
     """Repository interface for PasswordResetToken domain objects."""
@@ -249,9 +253,4 @@
     @abc.abstractmethod
     def delete(self, item: PasswordResetToken) -> None:
         """Delete a token from the repository."""
-=======
-    @abc.abstractmethod
-    def get_all_unfinished(self) -> list[SelectionRunRecord]:
-        """Get all SelectionRunRecords that are PENDING or RUNNING."""
->>>>>>> df081457
         raise NotImplementedError
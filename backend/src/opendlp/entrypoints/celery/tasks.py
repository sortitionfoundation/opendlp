--- conflicted
+++ resolved
@@ -540,7 +540,6 @@
     return success, selected_panels, report
 
 
-<<<<<<< HEAD
 @app.task
 def cleanup_old_password_reset_tokens(days_old: int = 30) -> int:
     """
@@ -561,10 +560,7 @@
     return count
 
 
-@app.task(bind=True)
-=======
 @app.task(bind=True, on_failure=_on_task_failure)
->>>>>>> df081457
 def manage_old_tabs(
     self: Task,
     task_id: uuid.UUID,

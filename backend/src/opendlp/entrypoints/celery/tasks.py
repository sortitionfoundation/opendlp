import logging
import uuid
from datetime import UTC, datetime
from typing import Any

from celery import Task
from celery.signals import setup_logging
from sortition_algorithms import (
    RunReport,
    adapters,
    errors,
    people,
    run_stratification,
    selected_remaining_tables,
    settings,
)
from sortition_algorithms.features import FeatureCollection, maximum_selection, minimum_selection
from sortition_algorithms.utils import ReportLevel, override_logging_handlers
from sqlalchemy.orm import sessionmaker
from sqlalchemy.orm.attributes import flag_modified

import opendlp.logging
from opendlp import config
from opendlp.adapters.sortition_algorithms import CSVGSheetDataSource
from opendlp.bootstrap import bootstrap
from opendlp.domain.value_objects import SelectionRunStatus
from opendlp.entrypoints.celery.app import app
from opendlp.entrypoints.context_processors import get_service_account_email


@setup_logging.connect
def config_loggers(*args: Any, **kwargs: Any) -> None:
    opendlp.logging.logging_setup(config.get_log_level())


class SelectionRunRecordHandler(logging.Handler):
    """
    A logger that sends the log messages through Celery to the AsyncResult
    object.
    """

    def __init__(self, task_id: uuid.UUID, session_factory: sessionmaker | None = None) -> None:
        super().__init__()
        self.task_id = task_id
        self.setFormatter(logging.Formatter(fmt="%(message)s"))
        self.session_factory = session_factory

    def emit(self, record: logging.LogRecord) -> None:
        msg = self.format(record)
        _append_run_log(self.task_id, [msg], session_factory=self.session_factory)


def _set_up_celery_logging(task_id: uuid.UUID, session_factory: sessionmaker | None = None) -> None:
    # get log messages written back as we go
    handler = SelectionRunRecordHandler(task_id, session_factory=session_factory)
    handler.setLevel(logging.DEBUG)
    override_logging_handlers([handler], [handler])


def _update_selection_record(
    task_id: uuid.UUID,
    status: SelectionRunStatus,
    log_message: str = "",
    log_messages: list[str] | None = None,
    error_message: str = "",
    completed_at: datetime | None = None,
    session_factory: sessionmaker | None = None,
) -> None:
    """Update an existing SelectionRunRecord with progress information."""
    assert not (log_message and log_messages), "only use log_message or log_messages, not both"
    with bootstrap(session_factory=session_factory) as uow:
        # Get existing record (should always exist since created at submit time)
        record = uow.selection_run_records.get_by_task_id(task_id)

        if record is None:
            raise ValueError(f"SelectionRunRecord with task_id {task_id} not found")

        # Update existing record
        record.status = status
        if log_message:
            record.log_messages.append(log_message)
            flag_modified(record, "log_messages")
        if log_messages:
            record.log_messages.extend(log_messages)
            flag_modified(record, "log_messages")
        if error_message:
            record.error_message = error_message
        if completed_at:
            record.completed_at = completed_at

        uow.commit()


def _append_run_log(task_id: uuid.UUID, log_messages: list[str], session_factory: sessionmaker | None = None) -> None:
    """Add to the log while running"""
    _update_selection_record(
        task_id, status=SelectionRunStatus.RUNNING, log_messages=log_messages, session_factory=session_factory
    )


def _internal_load_gsheet(
    task_obj: Task,
    task_id: uuid.UUID,
    select_data: adapters.SelectionData,
    settings: settings.Settings,
    final_task: bool = True,
    session_factory: sessionmaker | None = None,
) -> tuple[bool, FeatureCollection | None, people.People | None, RunReport]:
    data_source = select_data.data_source
    assert isinstance(data_source, adapters.GSheetDataSource | CSVGSheetDataSource)
    report = RunReport()
    # Update SelectionRunRecord to running status
    _update_selection_record(
        task_id=task_id,
        status=SelectionRunStatus.RUNNING,
        log_message="Starting Google Sheets load task",
        session_factory=session_factory,
    )

    try:
        _append_run_log(
            task_id,
            [
                f"Loading spreadsheet with title: {data_source.spreadsheet.title}",
                f"Loading targets from tab: {data_source.feature_tab_name}",
            ],
            session_factory=session_factory,
        )

        features, f_report = select_data.load_features()
        # print(f_report.as_text())
        report.add_report(f_report)
        task_obj.update_state(
            state="PROGRESS",
            meta={"features_status": f_report.as_text()},
        )
        assert features is not None

        num_features = len(features)
        num_values = sum(len(v) for v in features.values())
        min_select, max_select = minimum_selection(features), maximum_selection(features)
        _append_run_log(
            task_id,
            [
                f"Found {num_features} categories for targets with a total of {num_values} values.",
                f"Minimum selection for targets is {min_select}, maximum is {max_select}.",
                f"Loading people from tab: {data_source.people_tab_name}",
            ],
            session_factory=session_factory,
        )

        people, p_report = select_data.load_people(settings, features)
        report.add_report(p_report)
        task_obj.update_state(
            state="PROGRESS",
            meta={"people_status": p_report.as_text()},
        )
        assert people is not None

        _update_selection_record(
            task_id=task_id,
            status=SelectionRunStatus.COMPLETED if final_task else SelectionRunStatus.RUNNING,
            log_messages=[f"Loaded {people.count} people.", "Google Sheets load completed successfully."],
            completed_at=datetime.now(UTC) if final_task else None,
            session_factory=session_factory,
        )

        return True, features, people, report
    except errors.SortitionBaseError as error:
        report.add_line(str(error))
        _update_selection_record(
            task_id=task_id,
            status=SelectionRunStatus.FAILED,
            log_message=str(error),
            error_message=error.to_html(),
            completed_at=datetime.now(UTC),
            session_factory=session_factory,
        )
        return False, None, None, report

    except PermissionError:
        # the PermissionError raised by gspread has no text, so appears to be blank, leading to
        # no hint to the user as to what happened, so we deal with it differently here.
        service_account_email = get_service_account_email()
        error_msg = (
            f"Failed to load gsheet due to permissions issues. "
            f"Check the spreadsheet is shared with {service_account_email}"
        )
        _update_selection_record(
            task_id=task_id,
            status=SelectionRunStatus.FAILED,
            log_message=error_msg,
            error_message=error_msg,
            completed_at=datetime.now(UTC),
            session_factory=session_factory,
        )
        return False, None, None, report
    except Exception as err:
        import traceback

        error_msg = f"Failed to load gsheet: {err}"
        traceback_msg = traceback.format_exc()

        # TODO: add to logs - just say "error occurred, contact admins" to the user
        report.add_line(error_msg)
        report.add_lines(traceback_msg.split("\n"))

        _update_selection_record(
            task_id=task_id,
            status=SelectionRunStatus.FAILED,
            log_message=error_msg,
            error_message=error_msg,
            completed_at=datetime.now(UTC),
            session_factory=session_factory,
        )

        return False, None, None, report


def _internal_run_select(
    task_id: uuid.UUID,
    features: FeatureCollection,
    people: people.People,
    settings: settings.Settings,
    number_people_wanted: int,
    test_selection: bool = False,
    final_task: bool = True,
    session_factory: sessionmaker | None = None,
) -> tuple[bool, list[frozenset[str]], RunReport]:
    report = RunReport()
    # Update SelectionRunRecord to running status
    log_suffix = ": TEST only, do not use for real selection" if test_selection else ""
    _append_run_log(
        task_id,
        [f"Starting selection algorithm for {number_people_wanted} people{log_suffix}"],
        session_factory=session_factory,
    )

    try:
        _append_run_log(
            task_id,
            [f"Running stratified selection with {people.count} people and {len(features)} features{log_suffix}"],
            session_factory=session_factory,
        )

        success, selected_panels, report = run_stratification(
            features=features,
            people=people,
            number_people_wanted=number_people_wanted,
            settings=settings,
            test_selection=test_selection,
        )

        if success:
            _update_selection_record(
                task_id=task_id,
                status=SelectionRunStatus.COMPLETED if final_task else SelectionRunStatus.RUNNING,
                log_message=f"Selection completed successfully. Selected {len(selected_panels)} panel(s).{log_suffix}",
                completed_at=datetime.now(UTC) if final_task else None,
                session_factory=session_factory,
            )
        else:
            error = report.last_error()
            if error:
                error_message = error.to_html() if isinstance(error, errors.SortitionBaseError) else str(error)
            else:
                error_message = "Selection algorithm could not find panels meeting the specified criteria"
            _update_selection_record(
                task_id=task_id,
                status=SelectionRunStatus.FAILED,
                log_message="Selection algorithm failed to find suitable panels",
                error_message=error_message,
                completed_at=datetime.now(UTC),
                session_factory=session_factory,
            )
        return success, selected_panels, report

    except Exception as err:
        import traceback

        error_msg = f"Selection task failed: {err}"
        traceback_msg = traceback.format_exc()

        # TODO: add to logs - just say "error occurred, contact admins" to the user
        report.add_line(error_msg, ReportLevel.IMPORTANT)
        report.add_lines(traceback_msg.split("\n"))

        _update_selection_record(
            task_id=task_id,
            status=SelectionRunStatus.FAILED,
            log_message=error_msg,
            error_message=error_msg,
            completed_at=datetime.now(UTC),
            session_factory=session_factory,
        )
        return False, [], report


def _internal_write_selected(
    task_id: uuid.UUID,
    select_data: adapters.SelectionData,
    features: FeatureCollection,
    people: people.People,
    settings: settings.Settings,
    selected_panels: list[frozenset[str]],
    session_factory: sessionmaker | None = None,
) -> RunReport:
    report = RunReport()
    _append_run_log(task_id, ["About to write selected and remaining tabs"], session_factory=session_factory)
    try:
        # Format results
        selected_table, remaining_table, _ = selected_remaining_tables(people, selected_panels[0], features, settings)

        # Export to Google Sheets
        dupes, report = select_data.output_selected_remaining(selected_table, remaining_table, settings)
        if dupes:
            # TODO: do something more with dupes? Maybe save to run record extra_info JSON???
            _append_run_log(
                task_id,
                [
                    f"In the remaining tab there are {len(dupes)} people who share the same address as "
                    f"someone else in the tab. They are highlighted in orange.",
                ],
                session_factory=session_factory,
            )

        _update_selection_record(
            task_id=task_id,
            status=SelectionRunStatus.COMPLETED,
            log_message=f"Successfully written {len(selected_table) - 1} selected and {len(remaining_table) - 1} remaining to spreadsheet.",
            completed_at=datetime.now(UTC),
            session_factory=session_factory,
        )

        return report
    except Exception as err:
        import traceback

        error_msg = f"Writing results failed: {err}"
        traceback_msg = traceback.format_exc()

        # TODO: add to logs - just say "error occurred, contact admins" to the user
        report.add_line(error_msg, ReportLevel.IMPORTANT)
        report.add_lines(traceback_msg.split("\n"))

        _update_selection_record(
            task_id=task_id,
            status=SelectionRunStatus.FAILED,
            log_message=error_msg,
            error_message=error_msg,
            completed_at=datetime.now(UTC),
            session_factory=session_factory,
        )
        return report


@app.task(bind=True)
def load_gsheet(
    self: Task,
    task_id: uuid.UUID,
    data_source: adapters.GSheetDataSource | CSVGSheetDataSource,
    settings: settings.Settings,
    session_factory: sessionmaker | None = None,
) -> tuple[bool, FeatureCollection | None, people.People | None, RunReport]:
    _set_up_celery_logging(task_id, session_factory=session_factory)
    select_data = adapters.SelectionData(data_source)
    return _internal_load_gsheet(
        task_obj=self,
        task_id=task_id,
        select_data=select_data,
        settings=settings,
        final_task=True,
        session_factory=session_factory,
    )


@app.task(bind=True)
def run_select(
    self: Task,
    task_id: uuid.UUID,
    data_source: adapters.GSheetDataSource | CSVGSheetDataSource,
    number_people_wanted: int,
    settings: settings.Settings,
    test_selection: bool = False,
    gen_rem_tab: bool = True,
    for_replacements: bool = False,
    session_factory: sessionmaker | None = None,
) -> tuple[bool, list[frozenset[str]], RunReport]:
    _set_up_celery_logging(task_id, session_factory=session_factory)
    report = RunReport()
    select_data = adapters.SelectionData(data_source, gen_rem_tab=gen_rem_tab)
    success, features, people, load_report = _internal_load_gsheet(
        task_obj=self,
        task_id=task_id,
        select_data=select_data,
        settings=settings,
        final_task=False,
        session_factory=session_factory,
    )
    report.add_report(load_report)
    if not success:
        return False, [], report
    assert features is not None
    assert people is not None

    success, selected_panels, select_report = _internal_run_select(
        task_id=task_id,
        features=features,
        people=people,
        settings=settings,
        number_people_wanted=number_people_wanted,
        test_selection=test_selection,
        final_task=False,
        session_factory=session_factory,
    )
    report.add_report(select_report)
    if not success:
        return False, [], report

    # write back to the spreadsheet
    write_report = _internal_write_selected(
        task_id=task_id,
        select_data=select_data,
        features=features,
        people=people,
        settings=settings,
        selected_panels=selected_panels,
        session_factory=session_factory,
    )
    report.add_report(write_report)

    return success, selected_panels, report


<<<<<<< HEAD
@app.task
def cleanup_old_password_reset_tokens(days_old: int = 30) -> int:
    """
    Cleanup old password reset tokens from the database.

    This task should be run periodically (e.g., daily) to remove old
    expired and used tokens and prevent database bloat.

    Args:
        days_old: Delete tokens older than this many days (default 30)

    Returns:
        Number of tokens deleted
    """
    from opendlp.service_layer import password_reset_service

    uow = bootstrap()
    count = password_reset_service.cleanup_expired_tokens(uow, days_old=days_old)
    logging.info(f"Cleaned up {count} old password reset tokens (older than {days_old} days)")
    return count
=======
@app.task(bind=True)
def manage_old_tabs(
    self: Task,
    task_id: uuid.UUID,
    data_source: adapters.GSheetDataSource | CSVGSheetDataSource,
    dry_run: bool = True,
    session_factory: sessionmaker | None = None,
) -> tuple[bool, list[str], RunReport]:
    """
    Manage (list or delete) old output tabs in the spreadsheet.

    Args:
        self: Celery task instance (auto-injected when bind=True)
        task_id: UUID of the task for tracking
        data_source: Data source with access to spreadsheet
        dry_run: If True, list tabs without deleting. If False, delete them.
        session_factory: Optional session factory for database operations

    Returns:
        Tuple of (success: bool, tab_names: list[str], report: RunReport)
    """
    _set_up_celery_logging(task_id, session_factory=session_factory)
    report = RunReport()

    # Update SelectionRunRecord to running status
    action = "listing" if dry_run else "deleting"
    _update_selection_record(
        task_id=task_id,
        status=SelectionRunStatus.RUNNING,
        log_message=f"Starting task to {action} old output tabs",
        session_factory=session_factory,
    )

    try:
        # Call delete_old_output_tabs method
        tab_names = data_source.delete_old_output_tabs(dry_run=dry_run)

        # Log what was found/deleted
        if len(tab_names) == 0:
            log_message = "No old output tabs found"
        elif dry_run:
            log_message = f"Found {len(tab_names)} old output tab(s) that can be deleted"
        else:
            log_message = f"Successfully deleted {len(tab_names)} old output tab(s)"

        _update_selection_record(
            task_id=task_id,
            status=SelectionRunStatus.COMPLETED,
            log_message=log_message,
            completed_at=datetime.now(UTC),
            session_factory=session_factory,
        )

        return True, tab_names, report

    except PermissionError:
        # the PermissionError raised by gspread has no text, so appears to be blank, leading to
        # no hint to the user as to what happened, so we deal with it differently here.
        service_account_email = get_service_account_email()
        error_msg = (
            f"Failed to load gsheet due to permissions issues. "
            f"Check the spreadsheet is shared with {service_account_email}"
        )
        _update_selection_record(
            task_id=task_id,
            status=SelectionRunStatus.FAILED,
            log_message=error_msg,
            error_message=error_msg,
            completed_at=datetime.now(UTC),
            session_factory=session_factory,
        )

        return False, [], report

    except Exception as err:
        import traceback

        error_msg = f"Failed to {action} old tabs: {err}"
        traceback_msg = traceback.format_exc()

        report.add_line(error_msg)
        report.add_lines(traceback_msg.split("\n"))

        _update_selection_record(
            task_id=task_id,
            status=SelectionRunStatus.FAILED,
            log_message=error_msg,
            error_message=error_msg,
            completed_at=datetime.now(UTC),
            session_factory=session_factory,
        )

        return False, [], report
>>>>>>> f9b48fd9
<|MERGE_RESOLUTION|>--- conflicted
+++ resolved
@@ -26,6 +26,7 @@
 from opendlp.domain.value_objects import SelectionRunStatus
 from opendlp.entrypoints.celery.app import app
 from opendlp.entrypoints.context_processors import get_service_account_email
+from opendlp.service_layer import password_reset_service
 
 
 @setup_logging.connect
@@ -432,7 +433,6 @@
     return success, selected_panels, report
 
 
-<<<<<<< HEAD
 @app.task
 def cleanup_old_password_reset_tokens(days_old: int = 30) -> int:
     """
@@ -447,13 +447,12 @@
     Returns:
         Number of tokens deleted
     """
-    from opendlp.service_layer import password_reset_service
-
     uow = bootstrap()
     count = password_reset_service.cleanup_expired_tokens(uow, days_old=days_old)
     logging.info(f"Cleaned up {count} old password reset tokens (older than {days_old} days)")
     return count
-=======
+
+
 @app.task(bind=True)
 def manage_old_tabs(
     self: Task,
@@ -546,5 +545,4 @@
             session_factory=session_factory,
         )
 
-        return False, [], report
->>>>>>> f9b48fd9
+        return False, [], report